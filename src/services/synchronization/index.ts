import { EventEmitter } from 'events';
import Web3 from 'web3'
import { CDP } from 'src/types/Position'
import {
  ACTIVE_VAULT_MANAGERS,
  SYNCHRONIZER_JOIN_EVENT,
  SYNCHRONIZER_NEW_BLOCK_EVENT,
  SYNCHRONIZER_TRIGGER_LIQUIDATION_EVENT,
  SYNCHRONIZER_EXIT_EVENT,
  LIQUIDATION_TRIGGERED_TOPICS,
  SYNCHRONIZER_LIQUIDATION_TRIGGERED_EVENT,
  JOIN_TOPICS,
  EXIT_TOPICS,
  AUCTIONS,
  BUYOUT_TOPICS,
  SYNCHRONIZER_LIQUIDATED_EVENT,
  LIQUIDATION_CHECK_TIMEOUT,
  SYNCHRONIZER_SAVE_STATE_REQUEST,
  FALLBACK_LIQUIDATION_TRIGGER,
  MAIN_LIQUIDATION_TRIGGER,
} from 'src/constants'
import Logger from 'src/logger'
import { TxConfig } from 'src/types/TxConfig'
import { BlockHeader } from 'web3-eth'
import {
  parseJoinExit,
  parseBuyout,
  parseLiquidationTrigger,
  encodeLiquidationTriggerWithProof,
  getProof,
  getEthPriceInUsd,
  getAllCdpsData,
  getTriggerLiquidationSignature,
} from 'src/utils'
import { Log } from 'web3-core/types'
import { Broker } from 'src/broker'
import { SynchronizerState } from 'src/services/statemanager'
import { isLiquidatable_Fallback, ORACLE_TYPES } from 'src/utils/oracle'
import { inspect } from 'util'
import NotificationService from 'src/services/notification'

declare interface SynchronizationService {
  on(event: string, listener: Function): this;
  emit(event: string, payload: any): boolean;
}

class SynchronizationService extends EventEmitter {
  private readonly web3: Web3
  private readonly logger
  private lastLiquidationCheck: number
  private lastProcessedBlock: number
  private readonly broker: Broker
  private readonly notificator: NotificationService

  constructor(web3, broker: Broker, appState: SynchronizerState, notificator: NotificationService) {
    super();
    this.lastLiquidationCheck = 0
    this.lastProcessedBlock = 0
    this.web3 = web3
    this.broker = broker
    this.notificator = notificator
    this.logger = Logger(SynchronizationService.name)
    this.fetchInitialData(appState)
  }

  async fetchInitialData(state: SynchronizerState) {

    console.time('Fetched in')
    let currentBlock
    try {
      this.log('Connecting to the rpc...')
      currentBlock = await Promise.race([this.web3.eth.getBlockNumber(), timeout(5_000)])
      if (!currentBlock) {
        this.logError('Timeout');
        process.exit()
      }
    } catch (e) { this.logError('broken RPC'); process.exit() }

    try {
      this.lastProcessedBlock = +state.lastProcessedBlock
      this.lastLiquidationCheck = +state.lastLiquidationCheck
    } catch (e) {
      this.logError(`load state error: ${e.toString()}`)
    }

    this.log(`Fetching initial data lastProcessedBlock: ${this.lastProcessedBlock} lastLiquidationCheck: ${this.lastLiquidationCheck}`)

    await this.loadMissedEvents(this.lastProcessedBlock)
    this.setLastProcessedBlock(currentBlock)

    console.timeEnd('Fetched in')
    this.log('Tracking events...')
    this.emit('ready', this)
    await this.logOnline('Started')
    this.trackEvents()
  }

  private trackEvents() {

    this.web3.eth.subscribe("newBlockHeaders", (error, event) => {
        event && this.emit(SYNCHRONIZER_NEW_BLOCK_EVENT, event)
    })

  }

  public async syncToBlock(header: BlockHeader) {

    const toBlock = header.number
    if (this.lastProcessedBlock >= toBlock) return

    const fromBlock = this.lastProcessedBlock - 1000;

    let promises = []

    ACTIVE_VAULT_MANAGERS.forEach((address: string) => {

      promises.push(this.web3.eth.getPastLogs({
        address,
        fromBlock,
        toBlock,
        topics: JOIN_TOPICS
      }, (error, logs ) => {
        if (!this.checkPastLogsResult(error, logs))
          return
        logs.forEach(log => {
          if (!error) {
            this.emit(SYNCHRONIZER_JOIN_EVENT, parseJoinExit(log))
          } else {
            this.logError(error)
          }
        })
      }))

      promises.push(this.web3.eth.getPastLogs({
        address,
        fromBlock,
        toBlock,
        topics: EXIT_TOPICS
      }, (error, logs ) => {
        if (!this.checkPastLogsResult(error, logs))
          return
        logs.forEach(log => {
          if (!error) {
            const exit = parseJoinExit(log)
            this.emit(SYNCHRONIZER_EXIT_EVENT, exit)
          } else {
            this.logError(error)
          }
        })
      }))

      promises.push(this.web3.eth.getPastLogs({
        address,
        fromBlock,
        toBlock,
        topics: LIQUIDATION_TRIGGERED_TOPICS,
      }, (error, logs ) =>{
        if (!this.checkPastLogsResult(error, logs))
          return
        logs.forEach(log => {
          if (!error) {
            this.emit(SYNCHRONIZER_LIQUIDATION_TRIGGERED_EVENT, parseLiquidationTrigger(log))
          } else {
            this.logError(error)
          }
        })
      }))

    });

    AUCTIONS.forEach((address) => {

      promises.push(this.web3.eth.getPastLogs({
        address,
        fromBlock,
        toBlock,
        topics: BUYOUT_TOPICS,
      }, (error, logs ) => {
        if (!this.checkPastLogsResult(error, logs))
          return
        logs.forEach(log => {
          if (!error) {
            this.emit(SYNCHRONIZER_LIQUIDATED_EVENT, parseBuyout(log))
          } else {
            this.logError(error)
          }
        })
      }))

    });

    await Promise.all(promises);

    this.setLastProcessedBlock(toBlock)
  }

  async checkLiquidatable(header: BlockHeader) {
<<<<<<< HEAD
    if (+header.number < this.lastLiquidationCheck + LIQUIDATION_CHECK_TIMEOUT)
      return
=======
    if (+header.number >= this.lastLiquidationCheck + LIQUIDATION_CHECK_TIMEOUT) {
      this.setLastLiquidationCheck(+header.number)
      const timeStart = new Date().getTime()
      const keys = Array.from(this.positions.keys())
      const triggerPromises = []
      const promisesFallback = []
      const txBuildersFallback = []
      const txConfigs: TxConfig[] = []
      const txConfigsFallback: TxConfig[] = []
      const oracleTypes = await Promise.all(keys.map(key => getOracleType('0x' + key.substring(24, 64))))
      const liquidationBlocks = await Promise.all(keys.map(key => getLiquidationBlock('0x' + key.substring(24, 64), '0x' + key.substring(24 + 64))))
      const ethPriceUsd = await getEthPriceInUsd()

      const ignorePositions = process.env.IGNORE_POSITIONS.split(",").map(x => x.toLowerCase())

      let skipped = 0

      for (let i = 0; i < keys.length; i++) {
        if (liquidationBlocks[i] !== 0) {
          skipped ++
          continue
        }
        const key = keys[i]

        const v = this.positions.get(key)
        if (!v) return skipped++

        const asset = '0x' + key.substring(24, 64)
        const owner = '0x' + key.substring(64 + 24)

        if (ignorePositions.includes(`${asset}:${owner}`)) {
          skipped ++
          continue
        }

        // CDPs with onchain oracle
        if (oracleTypes[i] !== 0 && !KEYDONIX_ORACLE_TYPES.includes(oracleTypes[i])) { // for assets with keydonix oracles oracleType was 0 earlier
          const tx: TxConfig = {
            to: MAIN_LIQUIDATION_TRIGGER,
            data: TRIGGER_LIQUIDATION_SIGNATURE + key,
            from: process.env.ETHEREUM_ADDRESS,
            key,
          }
          const configId = txConfigs.length
          txConfigs.push(tx)
          triggerPromises.push(this.web3.eth.estimateGas(tx).catch((e) => {
            if (SynchronizationService.isSuspiciousError(e.toString())) {
              if (SynchronizationService.isConnectionError(String(e))) {
                process.exit(1);
              }
              this.alarm(e.toString())
              this.alarm(txConfigs[configId])
            }
          }))
          continue
        }
>>>>>>> 0d0f2f39

    this.setLastLiquidationCheck(+header.number)
    const timeStart = new Date().getTime()
    const positions: Map<string, CDP> = await getAllCdpsData(header.number)
    const triggerPromises = []
    const promisesFallback = []
    const txBuildersFallback = []
    const txConfigs: TxConfig[] = []
    const txConfigsFallback: TxConfig[] = []
    const ethPriceUsd = await getEthPriceInUsd()

    let skipped = 0
    for (const [key, position] of positions.entries()) {
      if (position.liquidationBlock !== 0) {
        skipped++
        continue
      }
      if (!position) {
        this.logError(`checkLiquidatable empty position ${position} ${key}`)
        skipped++
        continue
      }

      // CDPs with onchain oracle
      if (!position.isFallback) { // for assets with keydonix oracles oracleType was 0 earlier
        const tx: TxConfig = {
          to: MAIN_LIQUIDATION_TRIGGER,
          data: getTriggerLiquidationSignature(position),
          from: process.env.ETHEREUM_ADDRESS,
          key,
        }
        const configId = txConfigs.length
        txConfigs.push(tx)
        triggerPromises.push(this.web3.eth.estimateGas(tx).catch((e) => {
          if (SynchronizationService.isSuspiciousError(e.toString())) {
            if (SynchronizationService.isConnectionError(String(e))) {
              process.exit(1);
            }
            this.alarm(e.toString())
            this.alarm(txConfigs[configId])
          }
        }))
        continue
      }

      /* fallback oracle */

      const tx: TxConfig = {
        data: undefined,
        to: FALLBACK_LIQUIDATION_TRIGGER,
        from: process.env.ETHEREUM_ADDRESS,
        key
      }

      const buildTx = (fallbackOracleType: ORACLE_TYPES) => async (tx: TxConfig, blockNumber: number): Promise<TxConfig> => {
        const proof = await getProof(position.asset, fallbackOracleType, blockNumber)
        tx.data = encodeLiquidationTriggerWithProof(position.asset, position.owner, proof)
        const gas = await this.web3.eth.estimateGas(tx).catch(e => {
          this.alarm(e.toString())
          return undefined
        })

        if (gas && gas > 200_000) {
          tx.gas = gas
          return tx
        } else {
          await this.alarm(`Cannot estimate gas for ${inspect(tx)}`)
          return undefined
        }
      }
      promisesFallback.push(isLiquidatable_Fallback(position.asset, position.owner, +header.number, ethPriceUsd))
      txBuildersFallback.push(buildTx)
      txConfigsFallback.push(tx)
    }

    const estimatedGas = await Promise.all(triggerPromises)

    const fallbackLiquidatables = await Promise.all(promisesFallback)

    const timeEnd = new Date().getTime()

    await this.logOnline(`Checked ${triggerPromises.length} + ${fallbackLiquidatables.length} fb CDPs (skipped: ${skipped}) on block ${header.number} ${header.hash} in ${timeEnd - timeStart}ms`)

    estimatedGas.forEach((gas, i) => {
      // during synchronization the node may respond with tx data to non-contract address
      // so check gas limit to prevent incorrect behaviour
      if (gas && +gas > 30_000) {
        const tx = txConfigs[i]
        tx.gas = gas as number
        this.emit(SYNCHRONIZER_TRIGGER_LIQUIDATION_EVENT, { tx, blockNumber: +header.number })
      }
    })

    fallbackLiquidatables.forEach(([fallbackOracleType, isLiquidatable], i) => {
      if (!isLiquidatable) return
      this.emit(SYNCHRONIZER_TRIGGER_LIQUIDATION_EVENT, { tx: txConfigsFallback[i], blockNumber: +header.number, buildTx: txBuildersFallback[i](fallbackOracleType) })
    })
  }

  private async loadMissedEvents(lastSyncedBlock) {

    if (!lastSyncedBlock)  // otherwise we will spam to the pulse with all events from the beginning
      return

    this.log('Loading missed events...')

    const fromBlock = lastSyncedBlock + 1

    const joinPromises = []
    const exitPromises = []
    const triggerPromises = []
    const liquidationPromises = []

    ACTIVE_VAULT_MANAGERS.forEach((address: string) => {

      joinPromises.push(this.web3.eth.getPastLogs({
        fromBlock,
        address,
        topics: JOIN_TOPICS
      }))

      exitPromises.push(this.web3.eth.getPastLogs({
        fromBlock,
        address,
        topics: EXIT_TOPICS
      }))

      triggerPromises.push(this.web3.eth.getPastLogs({
        fromBlock,
        address,
        topics: LIQUIDATION_TRIGGERED_TOPICS,
      }))

    });

    AUCTIONS.forEach((address) => {

      liquidationPromises.push(this.web3.eth.getPastLogs({
        fromBlock,
        address,
        topics: BUYOUT_TOPICS,
      }))

    });

    const notifications = []
    const joins = (await Promise.all(joinPromises)).reduce((acc, curr) => [...acc, ...curr], [])
    joins.forEach((log: Log) => {
      notifications.push({ time: log.blockNumber, args: [SYNCHRONIZER_JOIN_EVENT, parseJoinExit(log as Log)] })
    })

    const exits = (await Promise.all(exitPromises)).reduce((acc, curr) => [...acc, ...curr], [])
    exits.forEach(log => {
      notifications.push({ time: log.blockNumber, args: [SYNCHRONIZER_EXIT_EVENT, parseJoinExit(log as Log)] })
    })

    const triggers = (await Promise.all(triggerPromises)).reduce((acc, curr) => [...acc, ...curr], [])
    triggers.forEach(log => {
      notifications.push({ time: log.blockNumber, args: [SYNCHRONIZER_LIQUIDATION_TRIGGERED_EVENT, parseLiquidationTrigger(log as Log)] })
    })

    const liquidations = (await Promise.all(liquidationPromises)).reduce((acc, curr) => [...acc, ...curr], [])
    liquidations.forEach(log => {
      notifications.push({ time: log.blockNumber, args: [SYNCHRONIZER_LIQUIDATED_EVENT, parseBuyout(log as Log)] })
    })

    notifications.sort((a, b) => a.time > b.time ? 1 : -1)

    for (const { args } of notifications) {
      await this.broker[args[0]](args[1]);
    }

  }

  private static isSuspiciousError(errMsg) {
    const legitMsgs = ['SAFE_POSITION', 'LIQUIDATING_POSITION']
    for (const legitMsg of legitMsgs) {
      if (errMsg.includes(legitMsg))
        return false
    }
    return true
  }

  private static isConnectionError(errMsg) {
    return errMsg.includes('CONNECTION ERROR')
  }

  private getAppState(): SynchronizerState {
    return {
      lastProcessedBlock: this.lastProcessedBlock,
      lastLiquidationCheck: this.lastLiquidationCheck
    }
  }

  private setLastLiquidationCheck(value) {
    if (value <= this.lastLiquidationCheck) return
    this.lastLiquidationCheck = value
    this.saveState()
  }

  private setLastProcessedBlock(value) {
    if (value <= this.lastProcessedBlock) return
    this.lastProcessedBlock = value
    this.saveState()
  }

  private saveState() {
    this.emit(SYNCHRONIZER_SAVE_STATE_REQUEST, this.getAppState())
  }

  private log(...args) {
    this.logger.info(args)
  }

  private logOnline(...args) {
    return this.notificator.logAction(this.logger.format(args, true))
  }

  private logError(...args) {
    this.logger.error(args)
  }

  private alarm(...args) {
    return this.notificator.logAlarm(this.logger.format(args, true))
  }

  private checkPastLogsResult(error, logs): boolean {
    if (typeof logs !== 'undefined')
      return true

    if (!!error)
      this.logError(error)
    return false
  }
}

function timeout(ms) {
  return new Promise(resolve => setTimeout(resolve, ms));
}

export default SynchronizationService<|MERGE_RESOLUTION|>--- conflicted
+++ resolved
@@ -195,67 +195,8 @@
   }
 
   async checkLiquidatable(header: BlockHeader) {
-<<<<<<< HEAD
     if (+header.number < this.lastLiquidationCheck + LIQUIDATION_CHECK_TIMEOUT)
       return
-=======
-    if (+header.number >= this.lastLiquidationCheck + LIQUIDATION_CHECK_TIMEOUT) {
-      this.setLastLiquidationCheck(+header.number)
-      const timeStart = new Date().getTime()
-      const keys = Array.from(this.positions.keys())
-      const triggerPromises = []
-      const promisesFallback = []
-      const txBuildersFallback = []
-      const txConfigs: TxConfig[] = []
-      const txConfigsFallback: TxConfig[] = []
-      const oracleTypes = await Promise.all(keys.map(key => getOracleType('0x' + key.substring(24, 64))))
-      const liquidationBlocks = await Promise.all(keys.map(key => getLiquidationBlock('0x' + key.substring(24, 64), '0x' + key.substring(24 + 64))))
-      const ethPriceUsd = await getEthPriceInUsd()
-
-      const ignorePositions = process.env.IGNORE_POSITIONS.split(",").map(x => x.toLowerCase())
-
-      let skipped = 0
-
-      for (let i = 0; i < keys.length; i++) {
-        if (liquidationBlocks[i] !== 0) {
-          skipped ++
-          continue
-        }
-        const key = keys[i]
-
-        const v = this.positions.get(key)
-        if (!v) return skipped++
-
-        const asset = '0x' + key.substring(24, 64)
-        const owner = '0x' + key.substring(64 + 24)
-
-        if (ignorePositions.includes(`${asset}:${owner}`)) {
-          skipped ++
-          continue
-        }
-
-        // CDPs with onchain oracle
-        if (oracleTypes[i] !== 0 && !KEYDONIX_ORACLE_TYPES.includes(oracleTypes[i])) { // for assets with keydonix oracles oracleType was 0 earlier
-          const tx: TxConfig = {
-            to: MAIN_LIQUIDATION_TRIGGER,
-            data: TRIGGER_LIQUIDATION_SIGNATURE + key,
-            from: process.env.ETHEREUM_ADDRESS,
-            key,
-          }
-          const configId = txConfigs.length
-          txConfigs.push(tx)
-          triggerPromises.push(this.web3.eth.estimateGas(tx).catch((e) => {
-            if (SynchronizationService.isSuspiciousError(e.toString())) {
-              if (SynchronizationService.isConnectionError(String(e))) {
-                process.exit(1);
-              }
-              this.alarm(e.toString())
-              this.alarm(txConfigs[configId])
-            }
-          }))
-          continue
-        }
->>>>>>> 0d0f2f39
 
     this.setLastLiquidationCheck(+header.number)
     const timeStart = new Date().getTime()
@@ -267,6 +208,7 @@
     const txConfigsFallback: TxConfig[] = []
     const ethPriceUsd = await getEthPriceInUsd()
 
+    const ignorePositions = process.env.IGNORE_POSITIONS.split(",").map(x => x.toLowerCase())
     let skipped = 0
     for (const [key, position] of positions.entries()) {
       if (position.liquidationBlock !== 0) {
