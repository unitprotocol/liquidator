--- conflicted
+++ resolved
@@ -14,7 +14,7 @@
 import { BasicEvent } from 'src/types/BasicEvent'
 import { NotificationState } from 'src/services/statemanager'
 import BigNumber from 'bignumber.js'
-import { IS_DEV } from 'src/constants'
+import { EXPLORER_URL, IS_BSC, IS_DEV, LIQUIDATION_URL } from 'src/constants'
 import { web3 } from 'src/provider'
 
 const TelegramBot = require("node-telegram-bot-api")
@@ -26,30 +26,25 @@
   logIndexes: number[]
 }
 
+const HASHTAG_PREFIX = IS_BSC ? "bsc_" : ''
+
 export default class NotificationService {
   private readonly bot
   private readonly logger
   private readonly defaultChatId
   private readonly liquidationChannel
-<<<<<<< HEAD
   private readonly logsChannel
   private readonly sentryChannel
   private readonly processed: Map<string, LogStore>
 
   private lastOldLogsCheck
-=======
-  private processed
->>>>>>> 6a973b6f
 
   constructor(notificationState: NotificationState) {
     this.logger = Logger(NotificationService.name)
     const botToken = process.env.TELEGRAM_BOT_TOKEN
     this.defaultChatId = process.env.TELEGRAM_CHAT_ID
-<<<<<<< HEAD
     this.logsChannel = process.env.LOGS_TELEGRAM_CHAT_ID
     this.sentryChannel = process.env.SENTRY_TELEGRAM_CHAT_ID
-=======
->>>>>>> 6a973b6f
     this.liquidationChannel = process.env.LIQUIDATION_TELEGRAM_CHAT_ID || this.defaultChatId
     this.bot = new TelegramBot(botToken, { polling: false });
 
@@ -71,62 +66,38 @@
     }
   }
 
-<<<<<<< HEAD
   async toMsg(data: JoinExit, isJoin) {
     if (!(await this._shouldNotify(data))) return
-=======
-    deposit = deposit === '' ? '' : '#bsc_deposited ' + deposit
->>>>>>> 6a973b6f
 
     let assetAction = '', usdpAction = ''
 
-<<<<<<< HEAD
     const assetChange = data.main > 0
 
     const symbol = await getTokenSymbol(data.token)
-=======
-    const duckCount = usdp < 1000 ? 1 : (usdp < 5000 ? 2 : (Math.round(usdp / 5000) + 2))
-    let minted = data.usdp > 0 ? '#bsc_minted ' + formatNumber(usdp) + ' USDP ' + '🦆'.repeat(duckCount) : ''
-    minted = minted ? (deposit ? '\n' + minted : minted) : ''
-
-    const text = deposit + minted + '\n' + `<a href="https://bscscan.com/tx/${data.txHash}">Explorer</a>`
-    this.sendMessage(text)
-  }
->>>>>>> 6a973b6f
 
     if (assetChange) {
-      const assetPrefix = isJoin ? '#deposited' : '#withdrawn'
+      const assetPrefix = isJoin ? `#${HASHTAG_PREFIX}deposited` : `#${HASHTAG_PREFIX}withdrawn`
       const decimals = await getTokenDecimals(data.token)
       const assetValue = new BigNumber(data.main.toString()).div(10 ** decimals).toNumber()
 
-<<<<<<< HEAD
       const assetPrice = await tryFetchPrice(data.token, data.main, decimals);
 
       assetAction = `${assetPrefix} ${formatNumber(assetValue)} ${symbol} (${assetPrice})`
     }
-=======
-    withdrawn = withdrawn === '' ? '' : '#bsc_withdrawn ' + withdrawn
->>>>>>> 6a973b6f
 
     const usdpChange = data.usdp > 0
 
-<<<<<<< HEAD
     if (usdpChange) {
-      const usdpPrefix = (assetChange ? '\n' : '') + (isJoin ? '#minted' : '#burned')
+      const usdpPrefix = (assetChange ? '\n' : '') + (isJoin ? `#${HASHTAG_PREFIX}minted` : `#${HASHTAG_PREFIX}burned`)
       const usdp = Number(data.usdp / BigInt(10 ** 15)) / 1000
       const duckCount = isJoin ? usdp < 1_000 ? 1 : (usdp < 5_000 ? 2 : (Math.round(usdp / 5_000) + 2)) : 0
-=======
-    let burned = data.usdp > 0 ? '#bsc_burned ' + formatNumber(usdp) + ' USDP' : ''
-    burned = burned ? (withdrawn ? '\n' + burned : burned) : ''
->>>>>>> 6a973b6f
 
       const collateralInfo = assetChange ? '' : `(${symbol}) `
 
-<<<<<<< HEAD
       usdpAction = `${usdpPrefix} ${formatNumber(usdp)} USDP ${collateralInfo}${duckCount > 100 ? '🐋' : '🦆'.repeat(duckCount)}`
     }
 
-    return assetAction + usdpAction + '\n' + `<a href="https://etherscan.io/tx/${data.txHash}">Etherscan</a>`
+    return assetAction + usdpAction + '\n' + `<a href="${EXPLORER_URL}/tx/${data.txHash}">Explorer</a>`
   }
 
   async notifyExit(data: JoinExit) {
@@ -134,21 +105,12 @@
     if (msg) {
       return this.sendMessage(msg)
     }
-=======
-    const text = withdrawn + burned + '\n' + `<a href="https://bscscan.com/tx/${data.txHash}">Explorer</a>`
-    this.sendMessage(text)
->>>>>>> 6a973b6f
   }
 
   async notifyDuck(data: Transfer) {
     const amountFormatted = Number(data.amount / BigInt(10 ** (18 - 4))) / 1e4
-<<<<<<< HEAD
-    const text = `${amountFormatted} DUCK minted\n` + `<a href="https://etherscan.io/tx/${data.txHash}">Etherscan 🦆</a>`
+    const text = `${amountFormatted} DUCK minted\n` + `<a href="https://bscscan.com/tx/${data.txHash}">Explorer 🦆</a>`
     return this.sendMessage(text)
-=======
-    const text = `${amountFormatted} DUCK minted\n` + `<a href="https://bscscan.com/tx/${data.txHash}">Explorer 🦆</a>`
-    this.sendMessage(text)
->>>>>>> 6a973b6f
   }
 
   async notifyTriggered(data: LiquidationTrigger) {
@@ -159,26 +121,15 @@
     const liquidationFee = await getLiquidationFee(data.token, data.user)
     const debtFormatted = Number(debt * (100n + liquidationFee) / 10n ** 18n) / 1e2
 
-<<<<<<< HEAD
-    const text = '#liquidation_trigger'
+    const text = `#${HASHTAG_PREFIX}liquidation_trigger`
       + `\nLiquidation auction for ${symbol} just started`
       + `\nInitial price ${debtFormatted} USDP`
       + `\nAsset ${data.token}`
       + `\nOwner ${data.user}`
-      + `\n<a href="https://liquidation.unit.xyz">Liquidate</a>`
-      + `\n<a href="https://etherscan.io/tx/${data.txHash}">Etherscan</a>`
+      + `\n<a href="${LIQUIDATION_URL}">Liquidate</a>`
+      + `\n<a href="${EXPLORER_URL}/tx/${data.txHash}">Explorer</a>`
 
     return this.sendMessage(text, this.liquidationChannel)
-=======
-    const text = '#bsc_liquidation_trigger'
-      + `\nYou can buyout ${token.symbol} collateral`
-      + `\nMain asset: ${data.token}`
-      + `\nOwner: ${data.user}`
-      + `\n<a href="https://bsc.liquidation.unit.xyz">Liquidate</a>`
-      + `\n<a href="https://bscscan.com/tx/${data.txHash}">Explorer</a>`
-
-    this.sendMessage(text, this.liquidationChannel)
->>>>>>> 6a973b6f
   }
 
   async notifyLiquidated(data: Buyout) {
@@ -191,48 +142,28 @@
 
     const usdpPriceFormatted: number | string = Number(data.price / BigInt(10 ** (18 - 2))) / 1e2
 
-<<<<<<< HEAD
     const price = usdpPriceFormatted === 0 ? 'free' : `${usdpPriceFormatted} USDP`
 
     const assetAmount = new BigNumber(data.amount.toString()).div(10 ** decimals).toNumber()
 
-    const text = '#liquidated'
+    const text = `#${HASHTAG_PREFIX}liquidated`
       + `\n${formatNumber(assetAmount)} ${symbol} (${assetPrice}) for ${price}`
       + `\nAsset ${data.token}`
       + `\nOwner ${data.owner}`
       + `\nLiquidator ${data.liquidator}`
-      + '\n' + `<a href="https://etherscan.io/tx/${data.txHash}">Etherscan</a>`
+      + '\n' + `<a href="${EXPLORER_URL}/tx/${data.txHash}">Explorer</a>`
 
     return this.sendMessage(text, this.liquidationChannel)
-=======
-    const repaymentFormatted = Number(data.price / BigInt(10 ** (18 - 4))) / 1e4
-    const collateralAmountFormatted = Number(data.amount / BigInt(10 ** (token.decimals - 4))) / 1e4
-
-    const text = '#bsc_liquidated'
-      + `\n${collateralAmountFormatted + ' ' + token.symbol} has been liquidated for ${repaymentFormatted} USDP`
-      + `\nMain asset: ${data.token}`
-      + `\nOwner: ${data.owner}`
-      + '\n' + `<a href="https://bscscan.com/tx/${data.txHash}">Explorer</a>`
-
-    this.sendMessage(text, this.liquidationChannel)
->>>>>>> 6a973b6f
   }
 
   async notifyTriggerTx(data: LiquidationTrigger) {
     if (!(await this._shouldNotify(data))) return
     const symbol = await getTokenSymbol(data.token)
 
-<<<<<<< HEAD
     const text = `Trying to liquidate CDP with ${symbol} collateral`
       + `\nAsset ${data.token}`
       + `\nOwner ${data.user}`
-      + '\n' + `<a href="https://etherscan.io/tx/${data.txHash}">Etherscan</a>`
-=======
-    const text = `Trying to liquidate CDP with ${token.symbol} collateral`
-      + `\nMain asset: ${data.token}`
-      + `\nOwner: ${data.user}`
       + '\n' + `<a href="https://bscscan.com/tx/${data.txHash}">Explorer</a>`
->>>>>>> 6a973b6f
 
     return this.sendMessage(text)
   }
