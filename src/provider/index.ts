const Web3 = require('web3')
require('dotenv').config()

const websocketOptions = {
  clientConfig: {
    keepalive: true,
<<<<<<< HEAD
    keepaliveInterval: 5_000
  }
}
=======
    keepaliveInterval: 500
  }
}

const web3 = new Web3(new Web3.providers.WebsocketProvider(process.env.ETHEREUM_WEBSOCKET_URL, websocketOptions))
>>>>>>> 6a973b6f

export const web3 = new Web3(new Web3.providers.WebsocketProvider(process.env.ETHEREUM_WEBSOCKET_URL, websocketOptions))
export const web3Proof = process.env.PROOFS_RPC_URL ? new Web3(process.env.PROOFS_RPC_URL) : web3
<|MERGE_RESOLUTION|>--- conflicted
+++ resolved
@@ -4,17 +4,9 @@
 const websocketOptions = {
   clientConfig: {
     keepalive: true,
-<<<<<<< HEAD
-    keepaliveInterval: 5_000
-  }
-}
-=======
     keepaliveInterval: 500
   }
 }
 
-const web3 = new Web3(new Web3.providers.WebsocketProvider(process.env.ETHEREUM_WEBSOCKET_URL, websocketOptions))
->>>>>>> 6a973b6f
-
 export const web3 = new Web3(new Web3.providers.WebsocketProvider(process.env.ETHEREUM_WEBSOCKET_URL, websocketOptions))
 export const web3Proof = process.env.PROOFS_RPC_URL ? new Web3(process.env.PROOFS_RPC_URL) : web3
